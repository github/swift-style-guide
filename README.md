A guide to our Swift style and conventions.

This is an attempt to encourage patterns that accomplish the following goals (in
rough priority order):

 1. Increased rigor, and decreased likelihood of programmer error
 1. Increased clarity of intent
 1. Reduced verbosity
 1. Fewer debates about aesthetics

If you have suggestions, please see our [contribution guidelines](CONTRIBUTING.md),
then open a pull request. :zap:

----

#### Whitespace

 * Tabs, not spaces.
 * End files with a newline.
 * Make liberal use of vertical whitespace to divide code into logical chunks.
 * Don’t leave trailing whitespace.
   * Not even leading indentation on blank lines.


#### Prefer `let`-bindings over `var`-bindings wherever possible

Use `let foo = …` over `var foo = …` wherever possible (and when in doubt). Only use `var` if you absolutely have to (i.e. you *know* that the value might change, e.g. when using the `weak` storage modifier).

_Rationale:_ The intent and meaning of both keywords is clear, but *let-by-default* results in safer and clearer code.

A `let`-binding guarantees and *clearly signals to the programmer* that its value is supposed to and will never change. Subsequent code can thus make stronger assumptions about its usage.

It becomes easier to reason about code. Had you used `var` while still making the assumption that the value never changed, you would have to manually check that.

Accordingly, whenever you see a `var` identifier being used, assume that it will change and ask yourself why.

<<<<<<< HEAD
#### Avoid Using Force-Unwrapping of Optionals

If you have an identifier `foo` of type `FooType?` or `FooType!`, don't force-unwrap it to get to the underlying value (`foo!`) if possible.

Instead, prefer this:

```swift
if let foo = foo {
    // Use unwrapped `foo` value in here
} else {
    // If appropriate, handle the case where the optional is nil
}
```

Alternatively, you might want to use Swift's Optional Chaining in some of these cases, such as:

```swift
// Call the function if `foo` is not nil. If `foo` is nil, ignore we ever tried to make the call
foo?.callSomethingIfFooIsNotNil()
```

_Rationale:_ Explicit `if let`-binding of optionals results in safer code. Force unwrapping is more prone to lead to runtime crashes.
=======
#### Avoid Using Implicitly Unwrapped Optionals

Where possible, use `let foo: FooType?` instead of `let foo: FooType!` if foo may be nil (Note that in general, `?` can be used instead of `!`).

_Rationale:_ Explicit optionals result in safer code. Implicitly unwrapped optionals have the potential of crashing at runtime.
>>>>>>> 8e94807a

#### Prefer implicit getters on read-only properties and subscripts

When possible, omit the `get` keyword on read-only computed properties and
read-only subscripts.

So, write these:

```swift
var myGreatProperty: Int {
	return 4
}

subscript(index: Int) -> T {
    return objects[index]
}
```

… not these:

```swift
var myGreatProperty: Int {
	get {
		return 4
	}
}

subscript(index: Int) -> T {
    get {
        return objects[index]
    }
}
```

_Rationale:_ The intent and meaning of the first version is clear, and results in less code.

#### Always specify access control explicitly for top-level definitions

Top-level functions, types, and variables should always have explicit access control specifiers:

```swift
public var whoopsGlobalState: Int
internal struct TheFez {}
private func doTheThings(things: [Thing]) {}
```

However, definitions within those can leave access control implicit, where appropriate:

```swift
internal struct TheFez {
	var owner: Person = Joshaber()
}
```

_Rationale:_ It's rarely appropriate for top-level definitions to be specifically `internal`, and being explicit ensures that careful thought goes into that decision. Within a definition, reusing the same access control specifier is just duplicative, and the default is usually reasonable.

#### When specifying a type, always associate the colon with the identifier

When specifying the type of an identifier, always put the colon immediately
after the identifier, followed by a space and then the type name.

```swift
class SmallBatchSustainableFairtrade: Coffee { ... }

let timeToCoffee: NSTimeInterval = 2

func makeCoffee(type: CoffeeType) -> Coffee { ... }
```

_Rationale:_ The type specifier is saying something about the _identifier_ so
it should be positioned with it.

#### Only explicitly refer to `self` when required

When accessing properties or methods on `self`, leave the reference to `self` implicit by default:

```swift
private class History {
	var events: [Event]

	func rewrite() {
		events = []
	}
}
```

Only include the explicit keyword when required by the language—for example, in a closure, or when parameter names conflict:

```swift
extension History {
	init(events: [Event]) {
		self.events = events
	}

	var whenVictorious: () -> () {
		return {
			self.rewrite()
		}
	}
}
```

_Rationale:_ This makes the capturing semantics of `self` stand out more in closures, and avoids verbosity elsewhere.

#### Prefer structs over classes

Unless you require functionality that can only be provided by a class (like identity or deinitializers), implement a struct instead.

Note that inheritance is (by itself) usually _not_ a good reason to use classes, because polymorphism can be provided by protocols, and implementation reuse can be provided through composition.

For example, this class hierarchy:

```swift
class Vehicle {
    let numberOfWheels: Int

    init(numberOfWheels: Int) {
        self.numberOfWheels = numberOfWheels;
    }

    func maximumTotalTirePressure(pressurePerWheel: Float) -> Float {
        return pressurePerWheel * numberOfWheels
    }
}

class Bicycle: Vehicle {
    init() {
        super.init(numberOfWheels: 2)
    }
}

class Car: Vehicle {
    init() {
        super.init(numberOfWheels: 4)
    }
}
```

could be refactored into these definitions:

```swift
protocol Vehicle {
    var numberOfWheels: Int { get }
}

func maximumTotalTirePressure(vehicle: Vehicle, pressurePerWheel: Float) -> Float {
    return pressurePerWheel * vehicle.numberOfWheels
}

struct Bicycle: Vehicle {
    let numberOfWheels = 2
}

struct Car: Vehicle {
    let numberOfWheels = 4
}
```

_Rationale:_ Value types are simpler, easier to reason about, and behave as expected with the `let` keyword.

#### Make classes `final` by default

Classes should start as `final`, and only be changed to allow subclassing if a valid need for inheritance has been identified. Even in that case, as many definitions as possible _within_ the class should be `final` as well, following the same rules.

_Rationale:_ Composition is usually preferable to inheritance, and opting _in_ to inheritance hopefully means that more thought will be put into the decision.


#### Omit type parameters where possible

Methods of parameterized types can omit type parameters on the receiving type when they’re identical to the receiver’s. For example:

```swift
struct Composite<T> {
	…
	func compose(other: Composite<T>) -> Composite<T> {
		return Composite<T>(self, other)
	}
}
```

could be rendered as:

```swift
struct Composite<T> {
	…
	func compose(other: Composite) -> Composite {
		return Composite(self, other)
	}
}
```

_Rationale:_ Omitting redundant type parameters clarifies the intent, and makes it obvious by contrast when the returned type takes different type parameters.

#### Use whitespace around operator definitions

Use whitespace around operators when defining them. Instead of:

```swift
func <|(lhs: Int, rhs: Int) -> Int
func <|<<A>(lhs: A, rhs: A) -> A
```

write:

```swift
func <| (lhs: Int, rhs: Int) -> Int
func <|< <A>(lhs: A, rhs: A) -> A
```

_Rationale:_ Operators consist of punctuation characters, which can make them difficult to read when immediately followed by the punctuation for a type or value parameter list. Adding whitespace separates the two more clearly.

#### Translations

* [中文版](https://github.com/Artwalk/swift-style-guide/blob/master/README_CN.md)<|MERGE_RESOLUTION|>--- conflicted
+++ resolved
@@ -11,7 +11,6 @@
 If you have suggestions, please see our [contribution guidelines](CONTRIBUTING.md),
 then open a pull request. :zap:
 
-----
 
 #### Whitespace
 
@@ -34,7 +33,6 @@
 
 Accordingly, whenever you see a `var` identifier being used, assume that it will change and ask yourself why.
 
-<<<<<<< HEAD
 #### Avoid Using Force-Unwrapping of Optionals
 
 If you have an identifier `foo` of type `FooType?` or `FooType!`, don't force-unwrap it to get to the underlying value (`foo!`) if possible.
@@ -57,13 +55,12 @@
 ```
 
 _Rationale:_ Explicit `if let`-binding of optionals results in safer code. Force unwrapping is more prone to lead to runtime crashes.
-=======
+
 #### Avoid Using Implicitly Unwrapped Optionals
 
 Where possible, use `let foo: FooType?` instead of `let foo: FooType!` if foo may be nil (Note that in general, `?` can be used instead of `!`).
 
 _Rationale:_ Explicit optionals result in safer code. Implicitly unwrapped optionals have the potential of crashing at runtime.
->>>>>>> 8e94807a
 
 #### Prefer implicit getters on read-only properties and subscripts
 
